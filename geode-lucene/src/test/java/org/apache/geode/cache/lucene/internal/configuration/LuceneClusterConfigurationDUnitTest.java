/*
 * Licensed to the Apache Software Foundation (ASF) under one or more contributor license
 * agreements. See the NOTICE file distributed with this work for additional information regarding
 * copyright ownership. The ASF licenses this file to You under the Apache License, Version 2.0 (the
 * "License"); you may not use this file except in compliance with the License. You may obtain a
 * copy of the License at
 *
 * http://www.apache.org/licenses/LICENSE-2.0
 *
 * Unless required by applicable law or agreed to in writing, software distributed under the License
 * is distributed on an "AS IS" BASIS, WITHOUT WARRANTIES OR CONDITIONS OF ANY KIND, either express
 * or implied. See the License for the specific language governing permissions and limitations under
 * the License.
 */
package org.apache.geode.cache.lucene.internal.configuration;

import static org.apache.geode.cache.lucene.test.LuceneTestUtilities.INDEX_NAME;
import static org.apache.geode.cache.lucene.test.LuceneTestUtilities.REGION_NAME;
import static org.apache.geode.distributed.ConfigurationProperties.GROUPS;
<<<<<<< HEAD
import static org.assertj.core.api.AssertionsForClassTypes.assertThat;
=======
import static org.assertj.core.api.Assertions.assertThat;
>>>>>>> 43cdee99
import static org.junit.Assert.assertArrayEquals;
import static org.junit.Assert.assertEquals;
import static org.junit.Assert.assertNotNull;

import java.util.Arrays;
import java.util.List;
import java.util.Map;
import java.util.Properties;

import org.apache.lucene.analysis.Analyzer;
import org.junit.Before;
import org.junit.Rule;
import org.junit.Test;
import org.junit.experimental.categories.Category;

import org.apache.geode.cache.RegionShortcut;
import org.apache.geode.cache.lucene.LuceneIndex;
import org.apache.geode.cache.lucene.LuceneService;
import org.apache.geode.cache.lucene.LuceneServiceProvider;
import org.apache.geode.cache.lucene.internal.cli.LuceneCliStrings;
import org.apache.geode.cache.lucene.internal.repository.serializer.PrimitiveSerializer;
import org.apache.geode.cache.lucene.internal.xml.LuceneXmlConstants;
import org.apache.geode.distributed.internal.ClusterConfigurationService;
import org.apache.geode.distributed.internal.InternalLocator;
import org.apache.geode.management.internal.cli.i18n.CliStrings;
import org.apache.geode.management.internal.cli.result.CommandResult;
import org.apache.geode.management.internal.cli.result.TabularResultData;
import org.apache.geode.management.internal.cli.util.CommandStringBuilder;
import org.apache.geode.management.internal.configuration.domain.Configuration;
import org.apache.geode.test.dunit.SerializableRunnableIF;
import org.apache.geode.test.dunit.rules.LocatorServerStartupRule;
import org.apache.geode.test.dunit.rules.MemberVM;
import org.apache.geode.test.junit.categories.DistributedTest;
import org.apache.geode.test.junit.rules.GfshShellConnectionRule;


@Category(DistributedTest.class)
public class LuceneClusterConfigurationDUnitTest {

  @Rule
  public LocatorServerStartupRule ls = new LocatorServerStartupRule();

  @Rule
  public GfshShellConnectionRule gfshConnector = new GfshShellConnectionRule();

  private MemberVM locator = null;

  @Before
  public void before() throws Exception {
    locator = ls.startLocatorVM(0);
  }

  @Test
  public void indexGetsCreatedUsingClusterConfiguration() throws Exception {
    ls.startServerVM(1, locator.getPort());

    // Connect Gfsh to locator.
    gfshConnector.connectAndVerify(locator);

    // Create lucene index.
    createLuceneIndexUsingGfsh();

    createRegionUsingGfsh(REGION_NAME, RegionShortcut.PARTITION, null);

    // Start vm2. This should have lucene index created using cluster
    // configuration.
    MemberVM vm2 = ls.startServerVM(2, locator.getPort());
    vm2.invoke(() -> {
      LuceneService luceneService =
          LuceneServiceProvider.get(LocatorServerStartupRule.serverStarter.getCache());
      final LuceneIndex index = luceneService.getIndex(INDEX_NAME, REGION_NAME);
      assertNotNull(index);
      validateIndexFields(new String[] {"field1", "field2", "field3"}, index);
    });
  }


  @Test
  public void indexWithAnalyzerGetsCreatedUsingClusterConfiguration() throws Exception {
    ls.startServerVM(1, locator.getPort());

    // Connect Gfsh to locator.
    gfshConnector.connectAndVerify(locator);

    // Create lucene index.
<<<<<<< HEAD
    createLuceneIndexWithAnalyzerUsingGfsh(false);
=======
    createLuceneIndexWithAnalyzerUsingGfsh();
>>>>>>> 43cdee99

    createRegionUsingGfsh(REGION_NAME, RegionShortcut.PARTITION, null);

    // Start vm2. This should have lucene index created using cluster
    // configuration.
    MemberVM vm2 = ls.startServerVM(2, locator.getPort());
    vm2.invoke(() -> {
      LuceneService luceneService =
          LuceneServiceProvider.get(LocatorServerStartupRule.serverStarter.getCache());
      final LuceneIndex index = luceneService.getIndex(INDEX_NAME, REGION_NAME);
      assertNotNull(index);
      String[] fields = new String[] {"field1", "field2", "field3"};
      validateIndexFields(fields, index);
      // Add this check back when we complete xml generation for analyzer.
      validateIndexFieldAnalyzer(fields,
          new String[] {"org.apache.lucene.analysis.standard.StandardAnalyzer",
              "org.apache.lucene.analysis.standard.StandardAnalyzer",
              "org.apache.lucene.analysis.standard.StandardAnalyzer"},
          index);
    });
  }

  @Test
  public void indexWithSerializerGetsCreatedUsingClusterConfiguration() throws Exception {
    startNodeUsingClusterConfiguration(1);

    // Connect Gfsh to locator.
    gfshConnector.connectAndVerify(locator);

    // Create lucene index.
    createLuceneIndexWithSerializerUsingGfsh(false);

    createRegionUsingGfsh(REGION_NAME, RegionShortcut.PARTITION, null);

    // Start vm2. This should have lucene index created using cluster
    // configuration.
    MemberVM vm2 = startNodeUsingClusterConfiguration(2);
    vm2.invoke(() -> {
      LuceneService luceneService =
          LuceneServiceProvider.get(LocatorServerStartupRule.serverStarter.getCache());
      final LuceneIndex index = luceneService.getIndex(INDEX_NAME, REGION_NAME);
      assertNotNull(index);
      String[] fields = new String[] {"field1", "field2", "field3"};
      validateIndexFields(fields, index);
      // Add this check back when we complete xml generation for analyzer.
      assertThat(index.getLuceneSerializer()).isInstanceOf(PrimitiveSerializer.class);
    });
  }

  @Test
  public void verifyClusterConfigurationAfterDestroyIndex() throws Exception {
    ls.startServerVM(1, locator.getPort());

    // Connect Gfsh to locator.
    gfshConnector.connectAndVerify(locator);

    // Create and add indexes
    createAndAddIndexes();

    // Destroy one index
    destroyLuceneIndexUsingGfsh(INDEX_NAME + "0");

    // Destroy other index
    destroyLuceneIndexUsingGfsh(INDEX_NAME + "1");

    // Verify cluster configuration no longer contains any indexes
    locator.invoke(verifyClusterConfiguration(false));
  }

  @Test
  public void verifyClusterConfigurationAfterDestroyIndexes() throws Exception {
    ls.startServerVM(1, locator.getPort());

    // Connect Gfsh to locator.
    gfshConnector.connectAndVerify(locator);

    // Create and add indexes
    createAndAddIndexes();

    // Destroy all indexes
    destroyLuceneIndexUsingGfsh(null);

    // Verify cluster configuration no longer contains indexes
    locator.invoke(verifyClusterConfiguration(false));
  }

  @Test
  public void verifyMemberWithGroupStartsAfterAlterRegion() throws Exception {
    // Start a member with no group
    ls.startServerVM(1, locator.getPort());

    // Start a member with group
    String group = "group1";
    Properties properties = new Properties();
    properties.setProperty(GROUPS, group);
    MemberVM vm2 = ls.startServerVM(2, properties, locator.getPort());

    // Connect Gfsh to locator
    gfshConnector.connectAndVerify(locator);

    // Create index and region in no group
    createLuceneIndexUsingGfsh();
    createRegionUsingGfsh(REGION_NAME, RegionShortcut.PARTITION, null);

    // Alter region in group
    CommandResult alterRegionResult = alterRegionUsingGfsh(group);
    TabularResultData alterRegionResultData = (TabularResultData) alterRegionResult.getResultData();
    List<String> alterRegionResultDataStatus = alterRegionResultData.retrieveAllValues("Status");

    // Verify region is altered on only one server
    assertEquals(1, alterRegionResultDataStatus.size());
    assertEquals("Region \"/" + REGION_NAME + "\" altered on \"" + vm2.getName() + "\"",
        alterRegionResultDataStatus.get(0));

    // Start another member with group
    ls.startServerVM(3, properties, locator.getPort());

    // Verify all members have indexes
    CommandResult listIndexesResult = listIndexesUsingGfsh();
    TabularResultData listIndexesResultData = (TabularResultData) listIndexesResult.getResultData();
    List<String> listIndexesResultDataStatus = listIndexesResultData.retrieveAllValues("Status");
    assertEquals(3, listIndexesResultDataStatus.size());
    for (String status : listIndexesResultDataStatus) {
      assertEquals("Initialized", status);
    }
  }

  private void createAndAddIndexes() throws Exception {
    // Create lucene index.
    createLuceneIndexUsingGfsh(INDEX_NAME + "0");

    // Create another lucene index.
    createLuceneIndexUsingGfsh(INDEX_NAME + "1");

    // Create region
    createRegionUsingGfsh(REGION_NAME, RegionShortcut.PARTITION, null);

    // Verify cluster configuration contains the indexes
    locator.invoke(verifyClusterConfiguration(true));
  }

  private SerializableRunnableIF verifyClusterConfiguration(boolean verifyIndexesExist) {
    return () -> {
      InternalLocator internalLocator = LocatorServerStartupRule.locatorStarter.getLocator();
      ClusterConfigurationService sc = internalLocator.getSharedConfiguration();
      Configuration config = sc.getConfiguration(ClusterConfigurationService.CLUSTER_CONFIG);
      String xmlContent = config.getCacheXmlContent();
      String luceneIndex0Config = "<" + LuceneXmlConstants.PREFIX + ":" + LuceneXmlConstants.INDEX
          + " xmlns:lucene=\"" + LuceneXmlConstants.NAMESPACE + "\" " + LuceneXmlConstants.NAME
          + "=\"" + INDEX_NAME + "0" + "\">";
      String luceneIndex1Config = "<" + LuceneXmlConstants.PREFIX + ":" + LuceneXmlConstants.INDEX
          + " xmlns:lucene=\"" + LuceneXmlConstants.NAMESPACE + "\" " + LuceneXmlConstants.NAME
          + "=\"" + INDEX_NAME + "1" + "\">";
      if (verifyIndexesExist) {
        assertThat(xmlContent).contains(luceneIndex0Config);
        assertThat(xmlContent).contains(luceneIndex1Config);
      } else {
        assertThat(xmlContent).doesNotContain(luceneIndex0Config);
        assertThat(xmlContent).doesNotContain(luceneIndex1Config);
      }
    };
  }


  private void createLuceneIndexUsingGfsh() throws Exception {
    createLuceneIndexUsingGfsh(INDEX_NAME);
  }

  private void createLuceneIndexUsingGfsh(String indexName) throws Exception {
    // Execute Gfsh command to create lucene index.
    CommandStringBuilder csb = new CommandStringBuilder(LuceneCliStrings.LUCENE_CREATE_INDEX);
    csb.addOption(LuceneCliStrings.LUCENE__INDEX_NAME, indexName);
    csb.addOption(LuceneCliStrings.LUCENE__REGION_PATH, REGION_NAME);
    csb.addOption(LuceneCliStrings.LUCENE_CREATE_INDEX__FIELD, "'field1, field2, field3'");
    gfshConnector.executeAndVerifyCommand(csb.toString());
  }

  private void createLuceneIndexWithAnalyzerUsingGfsh() throws Exception {
    // Gfsh command to create lucene index.
    CommandStringBuilder csb = new CommandStringBuilder(LuceneCliStrings.LUCENE_CREATE_INDEX);
    csb.addOption(LuceneCliStrings.LUCENE__INDEX_NAME, INDEX_NAME);
    csb.addOption(LuceneCliStrings.LUCENE__REGION_PATH, REGION_NAME);
    csb.addOption(LuceneCliStrings.LUCENE_CREATE_INDEX__FIELD, "field1,field2,field3");
    csb.addOption(LuceneCliStrings.LUCENE_CREATE_INDEX__ANALYZER,
        "org.apache.lucene.analysis.standard.StandardAnalyzer,"
            + "org.apache.lucene.analysis.standard.StandardAnalyzer,"
            + "org.apache.lucene.analysis.standard.StandardAnalyzer");

    // Execute Gfsh command.
    gfshConnector.executeAndVerifyCommand(csb.toString());
  }

  private void createLuceneIndexWithSerializerUsingGfsh(boolean addGroup) throws Exception {
    // Gfsh command to create lucene index.
    CommandStringBuilder csb = new CommandStringBuilder(LuceneCliStrings.LUCENE_CREATE_INDEX);
    csb.addOption(LuceneCliStrings.LUCENE__INDEX_NAME, INDEX_NAME);
    csb.addOption(LuceneCliStrings.LUCENE__REGION_PATH, REGION_NAME);
    csb.addOption(LuceneCliStrings.LUCENE_CREATE_INDEX__FIELD, "field1,field2,field3");
    csb.addOption(LuceneCliStrings.LUCENE_CREATE_INDEX__SERIALIZER,
        PrimitiveSerializer.class.getCanonicalName());

    // Execute Gfsh command.
    gfshConnector.executeAndVerifyCommand(csb.toString());
  }

  private void destroyLuceneIndexUsingGfsh(String indexName) throws Exception {
    // Execute Gfsh command to destroy lucene index.
    CommandStringBuilder csb = new CommandStringBuilder(LuceneCliStrings.LUCENE_DESTROY_INDEX);
    if (indexName != null) {
      csb.addOption(LuceneCliStrings.LUCENE__INDEX_NAME, indexName);
    }
    csb.addOption(LuceneCliStrings.LUCENE__REGION_PATH, REGION_NAME);
    gfshConnector.executeAndVerifyCommand(csb.toString());
  }

  private void createRegionUsingGfsh(String regionName, RegionShortcut regionShortCut, String group)
      throws Exception {
    CommandStringBuilder csb = new CommandStringBuilder(CliStrings.CREATE_REGION);
    csb.addOption(CliStrings.CREATE_REGION__REGION, regionName);
    csb.addOption(CliStrings.CREATE_REGION__REGIONSHORTCUT, regionShortCut.name());
    csb.addOptionWithValueCheck(CliStrings.GROUP, group);
    gfshConnector.executeAndVerifyCommand(csb.toString());
  }

  private CommandResult alterRegionUsingGfsh(String group) throws Exception {
    CommandStringBuilder csb = new CommandStringBuilder(CliStrings.ALTER_REGION);
    csb.addOption(CliStrings.ALTER_REGION__REGION, REGION_NAME);
    csb.addOption(CliStrings.GROUP, group);
    csb.addOption(CliStrings.ALTER_REGION__EVICTIONMAX, "5764");
    return gfshConnector.executeAndVerifyCommand(csb.toString());
  }

  private CommandResult listIndexesUsingGfsh() throws Exception {
    CommandStringBuilder csb = new CommandStringBuilder(LuceneCliStrings.LUCENE_LIST_INDEX);
    return gfshConnector.executeAndVerifyCommand(csb.toString());
  }

  private static void validateIndexFields(String[] indexFields, LuceneIndex index) {
    String[] indexFieldNames = index.getFieldNames();
    Arrays.sort(indexFieldNames);
    assertArrayEquals(indexFields, indexFieldNames);
  }

  private static void validateIndexFieldAnalyzer(String[] fields, String[] analyzers,
      LuceneIndex index) {
    Map<String, Analyzer> indexfieldAnalyzers = index.getFieldAnalyzers();
    for (int i = 0; i < fields.length; i++) {
      Analyzer a = indexfieldAnalyzers.get(fields[i]);
      System.out.println("#### Analyzer name :" + a.getClass().getName());
      assertEquals(analyzers[i], a.getClass().getName());
    }
  }

}<|MERGE_RESOLUTION|>--- conflicted
+++ resolved
@@ -17,11 +17,7 @@
 import static org.apache.geode.cache.lucene.test.LuceneTestUtilities.INDEX_NAME;
 import static org.apache.geode.cache.lucene.test.LuceneTestUtilities.REGION_NAME;
 import static org.apache.geode.distributed.ConfigurationProperties.GROUPS;
-<<<<<<< HEAD
-import static org.assertj.core.api.AssertionsForClassTypes.assertThat;
-=======
 import static org.assertj.core.api.Assertions.assertThat;
->>>>>>> 43cdee99
 import static org.junit.Assert.assertArrayEquals;
 import static org.junit.Assert.assertEquals;
 import static org.junit.Assert.assertNotNull;
@@ -107,11 +103,7 @@
     gfshConnector.connectAndVerify(locator);
 
     // Create lucene index.
-<<<<<<< HEAD
-    createLuceneIndexWithAnalyzerUsingGfsh(false);
-=======
     createLuceneIndexWithAnalyzerUsingGfsh();
->>>>>>> 43cdee99
 
     createRegionUsingGfsh(REGION_NAME, RegionShortcut.PARTITION, null);
 
@@ -136,7 +128,7 @@
 
   @Test
   public void indexWithSerializerGetsCreatedUsingClusterConfiguration() throws Exception {
-    startNodeUsingClusterConfiguration(1);
+    ls.startServerVM(1, locator.getPort());
 
     // Connect Gfsh to locator.
     gfshConnector.connectAndVerify(locator);
@@ -148,7 +140,7 @@
 
     // Start vm2. This should have lucene index created using cluster
     // configuration.
-    MemberVM vm2 = startNodeUsingClusterConfiguration(2);
+    MemberVM vm2 = ls.startServerVM(2, locator.getPort());
     vm2.invoke(() -> {
       LuceneService luceneService =
           LuceneServiceProvider.get(LocatorServerStartupRule.serverStarter.getCache());
