---
title:  Configuring Durable Client Reconnection
---

You can configure the durable native client to obtain an approximate count of pending events upon durable client reconnection. Based on the returned number, you can determine whether to proceed and receive the pending events or to close the cache.

Use the `getPendingEventCount` (C++ API) and the `PendingEventCount` (C\# .NET API) property to detect whether the previously registered subscription queue is available upon durable client reconnection and the count of pending events in the queue. Based on the returned results, you can then decide whether to receive the remaining events or close the cache if the number is too large.

For example, consider this code fragment for a client with only the default pool created:

``` pre
Pool pool = PoolManager.Find("PoolName");
int pendingEvents = pool.PendingEventCount;
<<<<<<< HEAD
if (pendingEvents < 0) {
   // handle possible data loss
=======
if (pendingEvents == -2) { // client connected for the first time
  … // continue
} else if (pendingEvents == -1) { // client reconnected but after the timeout period
  … // handle possible data loss
>>>>>>> 43057aed
} else { // pendingEvents >= 0
   // decide to invoke readyForEvents() or Cache.close(false)/Pool.destroy()
}
```

For a client with multiple pools:

``` pre
int pendingEvents = 0;
int pendingEvents1 = PoolManager.Find(“pool1”).PendingEventCount;
pendingEvents += (pendingEvents1 > 0) ? pendingEvents1 : 0;
int pendingEvents2 = PoolManager.Find(“pool2”).PendingEventCount;
pendingEvents += (pendingEvents2 > 0) ? pendingEvents2 : 0;
// process individual pool counts separately
```

The `getPendingEventCount` method and PendingEventCount property can return the following possible values:

-   A value representing a count of events pending at the server. Note that this count is an approximate value based on the time the durable client pool connected or reconnected to the server. Any number of invocations will return the same value.
-   A zero value if there are no events pending at server for this client pool
-   A negative value indicates that no queue is available at the server for the client pool.
    -   A value of -1 indicates that the client pool has reconnected to the server after its durable-client-timeout period has elapsed. The pool's subscription queue has been removed possibly causing data loss.
    -   A value of -2 indicates that this client pool has connected to server for the first time.

<|MERGE_RESOLUTION|>--- conflicted
+++ resolved
@@ -11,15 +11,10 @@
 ``` pre
 Pool pool = PoolManager.Find("PoolName");
 int pendingEvents = pool.PendingEventCount;
-<<<<<<< HEAD
-if (pendingEvents < 0) {
-   // handle possible data loss
-=======
 if (pendingEvents == -2) { // client connected for the first time
   … // continue
 } else if (pendingEvents == -1) { // client reconnected but after the timeout period
   … // handle possible data loss
->>>>>>> 43057aed
 } else { // pendingEvents >= 0
    // decide to invoke readyForEvents() or Cache.close(false)/Pool.destroy()
 }
