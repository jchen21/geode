buildscript {
    repositories {
        mavenCentral()
    }
    dependencies {
        classpath group: 'org.hibernate.build.gradle', name: 'gradle-maven-publish-auth', version: '2.0.1'
    }
}

apply plugin: 'distribution'
apply plugin: 'maven-publish'
apply plugin: 'maven-publish-auth'

jar.enabled = false


configurations {
  archives
}

dependencies {
  provided project(':gemfire-core')
  
  archives project(':gemfire-json')  
  archives project(':gemfire-joptsimple')  
  archives project(':gemfire-core')  
  archives project(':gemfire-web')
  archives project(':gemfire-web-api')

  testCompile project(path: ':gemfire-junit', configuration: 'testOutput')
  testCompile project(path: ':gemfire-core', configuration: 'testOutput')
}

sourceSets {
  // need to remove this since we use the dependencies jar out of the install dir
  //test.runtimeClasspath -= configurations.provided
}

test {
  // test from the actual classpath not the gradle classpath
  dependsOn installDist
  // @TODO: this doesn't seem to be working need to get basename first.
  classpath += files "$buildDir/install/apache-geode/lib/gemfire-core-dependencies.jar"
}

tasks.withType(Test){
  environment 'GEMFIRE', "$buildDir/install/${distributions.main.baseName}/lib"
}

task defaultDistributionConfig(type: JavaExec, dependsOn: classes) {
  outputs.file file("$buildDir/gemfire.properties")
  main 'com.gemstone.gemfire.distributed.internal.DistributionConfigImpl'
  classpath project(':gemfire-core').sourceSets.main.runtimeClasspath
  workingDir buildDir
  
  doFirst {
    buildDir.mkdirs()
  }
}

task defaultCacheConfig(type: JavaExec, dependsOn: classes) {
  outputs.file file("$buildDir/cache.xml")
  main 'com.gemstone.gemfire.internal.cache.xmlcache.CacheXmlGenerator'
  classpath project(':gemfire-core').sourceSets.main.runtimeClasspath
  workingDir buildDir

  doFirst {
    buildDir.mkdirs()
  }
}

// This closure sets the gemfire classpath.  If we add another jar to the classpath it must
// be included in the filter logic below.
def cp = {
  configurations.archives.dependencies.collect { it.dependencyProject }
    .findAll { !it.name.contains('web') }
    .collect { it.jar.archiveName }
    .join(' ') + ' ' +
    project(':gemfire-core').configurations.runtime.collect { it.getName() }.findAll {
      it.contains('antlr') ||
      it.contains('commons-io') ||
      it.contains('commons-logging') ||
      it.contains('fastutil') ||
      it.contains('jackson-annotations') ||
      it.contains('jackson-core') ||
      it.contains('jackson-databind') ||
      it.contains('jansi') ||
      it.contains('javax.resource-api') ||
      it.contains('javax.servlet-api') ||
      it.contains('javax.transaction-api') ||
      it.contains('jetty-http') ||
      it.contains('jetty-io') ||
      it.contains('jetty-security') ||
      it.contains('jetty-server') ||
      it.contains('jetty-servlet') ||
      it.contains('jetty-webapp') ||
      it.contains('jetty-util') ||
      it.contains('jetty-xml') ||
      it.contains('jline') ||
      it.contains('jna') ||
      it.contains('log4j-api') ||
      it.contains('log4j-core') ||
      it.contains('log4j-jcl') ||
      it.contains('log4j-jul') ||
      it.contains('log4j-slf4j-impl') ||
      it.contains('lucene-analyzers-common') ||
      it.contains('lucene-core') ||
      it.contains('lucene-queries') ||
      it.contains('lucene-queryparser') ||
      it.contains('slf4j-api') ||
      it.contains('spring-core') ||
      it.contains('spring-shell') ||
      it.contains('snappy-java') ||
      it.contains('hbase') ||
<<<<<<< HEAD
      it.contains('jgroups')
=======
      it.contains('netty')
>>>>>>> eb7e7b77
    }.join(' ') 
}

// Note: this dependency doesn't work if you change a library version from
// a dependent project.  Please fix me.
task depsJar (type: Jar, dependsOn: ':gemfire-core:classes') {
  description 'Assembles the jar archive that defines the gemfire classpath.'
  archiveName 'gemfire-core-dependencies.jar'
  doFirst {
    manifest { 
      attributes("Class-Path": cp())
    }
  }
}

// Note: this dependency doesn't work if you change a library version from
// a dependent project.  Please fix me.
task gfshDepsJar (type: Jar, dependsOn: ':gemfire-core:classes') {
  description 'Assembles the jar archive that defines the gfsh classpath.'
  def springWeb = configurations.runtime.collect { it.getName() }.find { it.contains('spring-web') }
  archiveName 'gfsh-dependencies.jar'
  doFirst {
    manifest {
      attributes("Class-Path": cp() + 
        ' ' + project(':gemfire-core').webJar.archiveName +
        ' ' + springWeb
      )
    }
  }
}

distributions {
  main {
    baseName = 'apache-geode' //TODO rootProject.name
    contents {
      duplicatesStrategy 'exclude'
      
      into ('config') {
        from defaultCacheConfig
        from defaultDistributionConfig

        from (project(':gemfire-core').sourceSets.main.resources.files.find { 
          it.name == 'log4j2-default.xml' 
        }) {
          rename 'log4j2-default.xml', 'log4j2.xml'
        }
      }
      
      into ('lib') {
        exclude 'annotation*.jar'
        from project(":gemfire-json").configurations.runtime
        from project(":gemfire-json").configurations.archives.allArtifacts.files

        from project(":gemfire-joptsimple").configurations.runtime
        from project(":gemfire-joptsimple").configurations.archives.allArtifacts.files

        from project(":gemfire-core").configurations.runtime
        // Copying from provided configuration is only for supporting Spring Data GemFire.
        // If there are more dependencies added to provided configuration, this will need
        // to change
        from (project(":gemfire-core").configurations.provided) {
          include 'spring-data-gemfire-*'
        }
        from project(":gemfire-core").configurations.archives.allArtifacts.files

        // include this jar        
        from project(":gemfire-web-api").jar.outputs.files.getFiles()
        
        // dependency jars
        from depsJar
        from gfshDepsJar
      }

      into ('tools/Extensions') {
        from (project(":gemfire-web").configurations.archives.allArtifacts.files) {
          exclude '*.jar'
        }
        from (project(":gemfire-web-api").configurations.archives.allArtifacts.files) {
          exclude '*.jar'
        }
      }
    }
  }
}


// Repos to be added to POMs
def springReleaseRepo = [ id:'spring-release', name:'Spring Maven RELEASE Repository', url:'https://repo.spring.io/release' ]
def springMilestoneRepo = [ id:'spring-milestone', name:'Spring Maven MILESTONE Repository', url:'https://repo.spring.io/milestone' ]
def springSnapshotRepo = [ id:'spring-snapshot', name:'Spring Maven SNAPSHOT Repository', url:'https://repo.spring.io/snapshot' ]
def springLibsReleaseRepo = [ id:'libs-release', name:'Spring Maven libs-release Repository', url:'http://repo.spring.io/libs-release' ]
def springExtReleaseLocalRepo = [ id:'ext-release-local', name:'Spring Maven ext-release-local Repository', url:'http://repo.spring.io/ext-release-local' ]

def MavenRepos = [ springReleaseRepo, springSnapshotRepo, springLibsReleaseRepo, springExtReleaseLocalRepo ]

// Jars to be published via Maven
def coreJar = [publicationName:'coreJar', project:project(":gemfire-core").name]
def jsonJar = [publicationName:'jsonJar', project:project(":gemfire-json").name]
def joptsimpleJar = [publicationName:'joptsimpleJar', project:project(":gemfire-joptsimple").name]
def MavenJars = [ coreJar, jsonJar, joptsimpleJar ]

afterEvaluate {
  publishing {
    publications {
      MavenJars.each {
        def publicationName = it.publicationName
        def projectName = it.project
        "$publicationName"(MavenPublication) {
          artifactId projectName
          artifact project(':' + projectName).jar
          pom.withXml {
            def repositoriesNode = asNode().appendNode('repositories')
            MavenRepos.each {
              def repositoryNode = repositoriesNode.appendNode('repository')
              repositoryNode.appendNode('id', it.id)
              repositoryNode.appendNode('name', it.name)
              repositoryNode.appendNode('url', it.url)
            }
            def dependenciesNode = asNode().appendNode('dependencies')
            //Iterate over the runtime dependencies
            project(':' + projectName).configurations.runtime.allDependencies.each {
              def dependencyNode = dependenciesNode.appendNode('dependency')
              dependencyNode.appendNode('groupId', it.group)
              dependencyNode.appendNode('artifactId', it.name)
              dependencyNode.appendNode('version', it.version)
            }
          }
        }
      }
    }
  }

  // The following is typically defined in a root ASF pom: org.apache:apache
  // If anything breaks around publishing check that we're still synchronized
  // with whatever Maven repo definitions are there. Pay special attention to
  // the names of the repositories -- they need to be spelled exactly like
  // the ones defined in root ASF pom
  publishing {
    repositories {
      if (project.version.endsWith('-SNAPSHOT')) {
        // Apache Development Snapshot Repository
        maven {
          name "apache.snapshots.https"
          url "https://repository.apache.org/content/repositories/snapshots"
        }
      } else {
        // Apache Release Distribution Repository
        maven {
          name "apache.releases.https"
          url "https://repository.apache.org/service/local/staging/deploy/maven2"
        }
      }
    }
  } 
}

artifacts {
  archives depsJar, gfshDepsJar
}

// Make build final task to generate all test and product resources
build.dependsOn installDist<|MERGE_RESOLUTION|>--- conflicted
+++ resolved
@@ -112,11 +112,8 @@
       it.contains('spring-shell') ||
       it.contains('snappy-java') ||
       it.contains('hbase') ||
-<<<<<<< HEAD
       it.contains('jgroups')
-=======
       it.contains('netty')
->>>>>>> eb7e7b77
     }.join(' ') 
 }
 
