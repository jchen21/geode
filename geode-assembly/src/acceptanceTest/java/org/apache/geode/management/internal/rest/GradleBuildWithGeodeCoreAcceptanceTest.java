/*
 * Licensed to the Apache Software Foundation (ASF) under one or more contributor license
 * agreements. See the NOTICE file distributed with this work for additional information regarding
 * copyright ownership. The ASF licenses this file to You under the Apache License, Version 2.0 (the
 * "License"); you may not use this file except in compliance with the License. You may obtain a
 * copy of the License at
 *
 * http://www.apache.org/licenses/LICENSE-2.0
 *
 * Unless required by applicable law or agreed to in writing, software distributed under the License
 * is distributed on an "AS IS" BASIS, WITHOUT WARRANTIES OR CONDITIONS OF ANY KIND, either express
 * or implied. See the License for the specific language governing permissions and limitations under
 * the License.
 */
package org.apache.geode.management.internal.rest;

import static org.apache.geode.test.util.ResourceUtils.copyDirectoryResource;
import static org.apache.geode.test.util.ResourceUtils.getResource;
import static org.assertj.core.api.Assertions.assertThat;

import java.io.File;
import java.net.URL;

import org.gradle.tooling.BuildLauncher;
import org.gradle.tooling.GradleConnector;
import org.gradle.tooling.ProjectConnection;
import org.junit.Rule;
import org.junit.Test;
import org.junit.rules.TemporaryFolder;

import org.apache.geode.internal.GemFireVersion;
import org.apache.geode.test.junit.rules.RequiresGeodeHome;

public class GradleBuildWithGeodeCoreAcceptanceTest {

  @Rule
  public RequiresGeodeHome geodeHome = new RequiresGeodeHome();

  @Rule
  public TemporaryFolder temp = new TemporaryFolder();

  @Test
  public void testBasicGradleBuild() {
    URL projectDir = getResource("/gradle-test-projects/management");
    assertThat(projectDir).isNotNull();

    String projectGroup = System.getProperty("projectGroup");
    assertThat(projectGroup).as("'projectGroup' is not available as a system property")
        .isNotBlank();

    String geodeVersion = GemFireVersion.getGemFireVersion();

    File buildDir = temp.getRoot();
    copyDirectoryResource(projectDir, buildDir);

    GradleConnector connector = GradleConnector.newConnector();
    connector.useBuildDistribution();
    connector.forProjectDirectory(buildDir);

    ProjectConnection connection = connector.connect();
    BuildLauncher build = connection.newBuild();

    build.setStandardError(System.err);
    build.setStandardOutput(System.out);
    build.withArguments("-Pversion=" + geodeVersion,
        "-Pgroup=" + projectGroup,
<<<<<<< HEAD
        "-PgeodeHome=" + geodeHome);
=======
        "-PgeodeHome=" + geodeHome.toString());
>>>>>>> 7a285c98

    build.forTasks("installDist", "run");
    build.run();

    connection.close();
  }
}<|MERGE_RESOLUTION|>--- conflicted
+++ resolved
@@ -12,6 +12,7 @@
  * or implied. See the License for the specific language governing permissions and limitations under
  * the License.
  */
+
 package org.apache.geode.management.internal.rest;
 
 import static org.apache.geode.test.util.ResourceUtils.copyDirectoryResource;
@@ -64,11 +65,7 @@
     build.setStandardOutput(System.out);
     build.withArguments("-Pversion=" + geodeVersion,
         "-Pgroup=" + projectGroup,
-<<<<<<< HEAD
         "-PgeodeHome=" + geodeHome);
-=======
-        "-PgeodeHome=" + geodeHome.toString());
->>>>>>> 7a285c98
 
     build.forTasks("installDist", "run");
     build.run();
